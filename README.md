--- conflicted
+++ resolved
@@ -26,22 +26,15 @@
 * Virtual adversarial training ([Miyato et al., 2015](https://arxiv.org/abs/1507.00677))
 * Gaussian data augmentation ([Zantedeschi et al., 2017](https://arxiv.org/abs/1707.06728))
 * Thermometer encoding ([Buckman et al., 2018](https://openreview.net/forum?id=S18Su--CW))
-<<<<<<< HEAD
-=======
 * Total variance minimization ([Guo et al., 2018](https://openreview.net/forum?id=SyJ7ClWCb))
 * JPEG compression ([Dziugaite et al., 2016](https://arxiv.org/abs/1608.00853))
->>>>>>> d1966db8
 
 ART also implements **detection** methods of adversarial samples:
 * Basic detector based on inputs
 * Detector trained on the activations of a specific layer
 
 The following **detector of poisoning attacks** is also supported:
-<<<<<<< HEAD
-* Detector based on activations analysis
-=======
 * Detector based on activations analysis ([Chen et al., 2018](https://arxiv.org/abs/1811.03728))
->>>>>>> d1966db8
 
 ## Setup
 

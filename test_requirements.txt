--- conflicted
+++ resolved
@@ -7,11 +7,7 @@
 mxnet
 #torch>=1.2.0
 tensorflow
-<<<<<<< HEAD
-#scikit-learn==0.21.3
-=======
 scikit-learn==0.21.3
->>>>>>> c76115c7
 xgboost
 lightgbm
 # Comment out because of compatibility issues with numpy versions

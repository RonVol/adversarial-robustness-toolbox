--- conflicted
+++ resolved
@@ -5,11 +5,8 @@
 requests
 torch==0.4.0
 tensorflow
-<<<<<<< HEAD
 xgboost
 lightgbm
 # Comment out because of compatibility issues with numpy versions
 # catboost
-=======
-statsmodels
->>>>>>> 9b51d0c7
+statsmodels
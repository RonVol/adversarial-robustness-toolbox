# MIT License
#
# Copyright (C) The Adversarial Robustness Toolbox (ART) Authors 2020
#
# Permission is hereby granted, free of charge, to any person obtaining a copy of this software and associated
# documentation files (the "Software"), to deal in the Software without restriction, including without limitation the
# rights to use, copy, modify, merge, publish, distribute, sublicense, and/or sell copies of the Software, and to permit
# persons to whom the Software is furnished to do so, subject to the following conditions:
#
# The above copyright notice and this permission notice shall be included in all copies or substantial portions of the
# Software.
#
# THE SOFTWARE IS PROVIDED "AS IS", WITHOUT WARRANTY OF ANY KIND, EXPRESS OR IMPLIED, INCLUDING BUT NOT LIMITED TO THE
# WARRANTIES OF MERCHANTABILITY, FITNESS FOR A PARTICULAR PURPOSE AND NONINFRINGEMENT. IN NO EVENT SHALL THE
# AUTHORS OR COPYRIGHT HOLDERS BE LIABLE FOR ANY CLAIM, DAMAGES OR OTHER LIABILITY, WHETHER IN AN ACTION OF CONTRACT,
# TORT OR OTHERWISE, ARISING FROM, OUT OF OR IN CONNECTION WITH THE SOFTWARE OR THE USE OR OTHER DEALINGS IN THE
# SOFTWARE.
from __future__ import absolute_import, division, print_function, unicode_literals

import logging
import pytest

import numpy as np

from art.attacks.inference.attribute_inference.white_box_lifestyle_decision_tree import (
    AttributeInferenceWhiteBoxLifestyleDecisionTree,
)
from art.estimators.classification.scikitlearn import ScikitlearnDecisionTreeClassifier
from art.estimators.regression.scikitlearn import ScikitlearnDecisionTreeRegressor

from tests.attacks.utils import backend_test_classifier_type_check_fail
from tests.utils import ARTTestException

logger = logging.getLogger(__name__)


@pytest.mark.skip_framework("dl_frameworks")
def test_white_box_lifestyle(art_warning, decision_tree_estimator, get_iris_dataset):
    try:
        attack_feature = 2  # petal length
        values = [0.14, 0.42, 0.71]  # rounded down
        priors = [50 / 150, 54 / 150, 46 / 150]

        (x_train_iris, y_train_iris), (x_test_iris, y_test_iris) = get_iris_dataset
        x_train_for_attack = np.delete(x_train_iris, attack_feature, 1)
        x_train_feature = x_train_iris[:, attack_feature]
        x_test_for_attack = np.delete(x_test_iris, attack_feature, 1)
        x_test_feature = x_test_iris[:, attack_feature]

        classifier = decision_tree_estimator()
        attack = AttributeInferenceWhiteBoxLifestyleDecisionTree(classifier, attack_feature=attack_feature)
        x_train_predictions = np.array([np.argmax(arr) for arr in classifier.predict(x_train_iris)]).reshape(-1, 1)
        x_test_predictions = np.array([np.argmax(arr) for arr in classifier.predict(x_test_iris)]).reshape(-1, 1)
        inferred_train = attack.infer(x_train_for_attack, x_train_predictions, values=values, priors=priors)
        inferred_test = attack.infer(x_test_for_attack, x_test_predictions, values=values, priors=priors)
        train_diff = np.abs(inferred_train - x_train_feature.reshape(1, -1))
        test_diff = np.abs(inferred_test - x_test_feature.reshape(1, -1))
        assert np.sum(train_diff) / len(inferred_train) == pytest.approx(0.3357, abs=0.03)
        assert np.sum(test_diff) / len(inferred_test) == pytest.approx(0.3149, abs=0.03)
        # assert np.sum(train_diff) / len(inferred_train) < np.sum(test_diff) / len(inferred_test)
    except ARTTestException as e:
        art_warning(e)


<<<<<<< HEAD
@pytest.mark.skip_framework("dl_frameworks")
def test_white_box_lifestyle_regression(art_warning, get_diabetes_dataset):
    try:
        attack_feature = 0  # age
        (x_train_diabetes, y_train_diabetes), (x_test_diabetes, y_test_diabetes) = get_diabetes_dataset

        bins = [
            -0.96838121,
            -0.18102872,
            0.21264752,
            1.0,
        ]

        # need to transform attacked feature into categorical
        def transform_feature(x):
            orig = x.copy()
            for i in range(3):
                x[(orig >= bins[i]) & (orig <= bins[i + 1])] = i / 3

        values = [i / 3 for i in range(3)]
        priors = [154 / 442, 145 / 442, 143 / 442]

        x_train_for_attack = np.delete(x_train_diabetes, attack_feature, 1)
        x_train_feature = x_train_diabetes[:, attack_feature].copy()
        transform_feature(x_train_feature)

        x_test_for_attack = np.delete(x_test_diabetes, attack_feature, 1)
        x_test_feature = x_test_diabetes[:, attack_feature].copy()
        transform_feature(x_test_feature)

        from sklearn import tree

        regr_model = tree.DecisionTreeRegressor(random_state=7)
        regr_model.fit(x_train_diabetes, y_train_diabetes)
        regressor = ScikitlearnDecisionTreeRegressor(regr_model)

        attack = AttributeInferenceWhiteBoxLifestyleDecisionTree(regressor, attack_feature=attack_feature)

        x_train_predictions = regressor.predict(x_train_diabetes).reshape(-1, 1)
        x_test_predictions = regressor.predict(x_test_diabetes).reshape(-1, 1)

        inferred_train = attack.infer(x_train_for_attack, x_train_predictions, values=values, priors=priors)
        inferred_test = attack.infer(x_test_for_attack, x_test_predictions, values=values, priors=priors)

        train_diff = np.abs(inferred_train - x_train_feature.reshape(1, -1))
        test_diff = np.abs(inferred_test - x_test_feature.reshape(1, -1))
        assert np.sum(train_diff) / len(inferred_train) == pytest.approx(0.318, abs=0.03)
        assert np.sum(test_diff) / len(inferred_test) == pytest.approx(0.34, abs=0.03)
        # assert np.sum(train_diff) / len(inferred_train) < np.sum(test_diff) / len(inferred_test)
=======
def test_check_params(art_warning, image_dl_estimator_for_attack):
    try:
        classifier = image_dl_estimator_for_attack(AttributeInferenceWhiteBoxLifestyleDecisionTree)

        with pytest.raises(ValueError):
            _ = AttributeInferenceWhiteBoxLifestyleDecisionTree(classifier, attack_feature=-0.5)

>>>>>>> bc6aa617
    except ARTTestException as e:
        art_warning(e)


def test_classifier_type_check_fail():
    backend_test_classifier_type_check_fail(
        AttributeInferenceWhiteBoxLifestyleDecisionTree,
        ((ScikitlearnDecisionTreeClassifier, ScikitlearnDecisionTreeRegressor),),
    )<|MERGE_RESOLUTION|>--- conflicted
+++ resolved
@@ -62,7 +62,6 @@
         art_warning(e)
 
 
-<<<<<<< HEAD
 @pytest.mark.skip_framework("dl_frameworks")
 def test_white_box_lifestyle_regression(art_warning, get_diabetes_dataset):
     try:
@@ -112,7 +111,11 @@
         assert np.sum(train_diff) / len(inferred_train) == pytest.approx(0.318, abs=0.03)
         assert np.sum(test_diff) / len(inferred_test) == pytest.approx(0.34, abs=0.03)
         # assert np.sum(train_diff) / len(inferred_train) < np.sum(test_diff) / len(inferred_test)
-=======
+
+    except ARTTestException as e:
+        art_warning(e)
+
+
 def test_check_params(art_warning, image_dl_estimator_for_attack):
     try:
         classifier = image_dl_estimator_for_attack(AttributeInferenceWhiteBoxLifestyleDecisionTree)
@@ -120,7 +123,6 @@
         with pytest.raises(ValueError):
             _ = AttributeInferenceWhiteBoxLifestyleDecisionTree(classifier, attack_feature=-0.5)
 
->>>>>>> bc6aa617
     except ARTTestException as e:
         art_warning(e)
 

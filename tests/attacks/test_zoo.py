--- conflicted
+++ resolved
@@ -204,8 +204,6 @@
         logger.debug('ZOO actual: %s', y_pred_adv)
         logger.info('ZOO success rate on MNIST: %.2f', (sum(y_pred != y_pred_adv) / float(len(y_pred))))
 
-<<<<<<< HEAD
-=======
     def test_failure_feature_vectors(self):
         attack_params = {"rotation_max": 22.5, "scale_min": 0.1, "scale_max": 1.0,
                          "learning_rate": 5.0, "number_of_steps": 5, "patch_shape": (1, 28, 28), "batch_size": 10}
@@ -220,7 +218,6 @@
 
         self.assertIn('Feature vectors detected.', str(context.exception))
 
->>>>>>> e7e2a348
 
 if __name__ == '__main__':
     unittest.main()
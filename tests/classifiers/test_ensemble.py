--- conflicted
+++ resolved
@@ -90,25 +90,11 @@
         return model
 
     def test_predict(self):
-<<<<<<< HEAD
-        preds = self.ensemble.predict(self.mnist[1][0])
-=======
-        preds = self.ensemble.predict(self.mnist[1][0], logits=False, raw=False)
-        preds_logits = self.ensemble.predict(self.mnist[1][0], logits=True, raw=False)
-        self.assertEqual(preds.shape, preds_logits.shape)
->>>>>>> e7e2a348
+        preds = self.ensemble.predict(self.mnist[1][0], raw=False)
         self.assertTrue(np.array(preds.shape == (NB_TEST, 10)).all())
 
-<<<<<<< HEAD
         preds_raw = self.ensemble.predict(self.mnist[1][0], raw=True)
         self.assertTrue(preds_raw.shape == (2, NB_TEST, 10))
-=======
-        preds_raw = self.ensemble.predict(self.mnist[1][0], logits=False, raw=True)
-        preds_raw_logits = self.ensemble.predict(self.mnist[1][0], logits=True, raw=True)
-        self.assertEqual(preds_raw.shape, preds_raw_logits.shape)
-        self.assertEqual(preds_raw.shape, (2, NB_TEST, 10))
-        self.assertFalse((preds_raw == preds_raw_logits).all())
->>>>>>> e7e2a348
 
         self.assertFalse((preds == preds_raw[0]).all())
 

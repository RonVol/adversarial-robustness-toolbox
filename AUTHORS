--- conflicted
+++ resolved
@@ -10,10 +10,7 @@
 - Intel Corporation
 - University of Chicago
 - The MITRE Corporation
-<<<<<<< HEAD
 - General Motors Company
-=======
 - AGH University of Science and Technology
 - Rensselaer Polytechnic Institute (RPI)
-- IMT Atlantique
->>>>>>> cee29302
+- IMT Atlantique
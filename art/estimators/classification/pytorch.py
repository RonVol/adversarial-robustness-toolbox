# MIT License
#
# Copyright (C) The Adversarial Robustness Toolbox (ART) Authors 2018
#
# Permission is hereby granted, free of charge, to any person obtaining a copy of this software and associated
# documentation files (the "Software"), to deal in the Software without restriction, including without limitation the
# rights to use, copy, modify, merge, publish, distribute, sublicense, and/or sell copies of the Software, and to permit
# persons to whom the Software is furnished to do so, subject to the following conditions:
#
# The above copyright notice and this permission notice shall be included in all copies or substantial portions of the
# Software.
#
# THE SOFTWARE IS PROVIDED "AS IS", WITHOUT WARRANTY OF ANY KIND, EXPRESS OR IMPLIED, INCLUDING BUT NOT LIMITED TO THE
# WARRANTIES OF MERCHANTABILITY, FITNESS FOR A PARTICULAR PURPOSE AND NONINFRINGEMENT. IN NO EVENT SHALL THE
# AUTHORS OR COPYRIGHT HOLDERS BE LIABLE FOR ANY CLAIM, DAMAGES OR OTHER LIABILITY, WHETHER IN AN ACTION OF CONTRACT,
# TORT OR OTHERWISE, ARISING FROM, OUT OF OR IN CONNECTION WITH THE SOFTWARE OR THE USE OR OTHER DEALINGS IN THE
# SOFTWARE.
"""
This module implements the classifier `PyTorchClassifier` for PyTorch models.
"""
from __future__ import absolute_import, division, print_function, unicode_literals

import copy
import logging
import os
import random
import time
from typing import Any, Dict, List, Optional, Tuple, Union, TYPE_CHECKING

import numpy as np
import six

from art import config
from art.estimators.classification.classifier import (
    ClassGradientsMixin,
    ClassifierMixin,
)
from art.estimators.pytorch import PyTorchEstimator
from art.utils import Deprecated, deprecated_keyword_arg, check_and_transform_label_format

if TYPE_CHECKING:
    # pylint: disable=C0412
    import torch

    from art.utils import CLIP_VALUES_TYPE, PREPROCESSING_TYPE
    from art.data_generators import DataGenerator
    from art.defences.preprocessor import Preprocessor
    from art.defences.postprocessor import Postprocessor

logger = logging.getLogger(__name__)


class PyTorchClassifier(ClassGradientsMixin, ClassifierMixin, PyTorchEstimator):  # lgtm [py/missing-call-to-init]
    """
    This class implements a classifier with the PyTorch framework.
    """

    estimator_params = PyTorchEstimator.estimator_params + ClassifierMixin.estimator_params + [
        "loss",
        "input_shape",
        "optimizer",
        "use_amp",
        "opt_level",
        "loss_scale",
    ]

    @deprecated_keyword_arg("channel_index", end_version="1.6.0", replaced_by="channels_first")
    def __init__(
        self,
        model: "torch.nn.Module",
        loss: "torch.nn.modules.loss._Loss",
        input_shape: Tuple[int, ...],
        nb_classes: int,
        optimizer: Optional["torch.optim.Optimizer"] = None,  # type: ignore
        use_amp: bool = False,
        opt_level: str = "O1",
        loss_scale: Optional[Union[float, str]] = "dynamic",
        channel_index=Deprecated,
        channels_first: bool = True,
        clip_values: Optional["CLIP_VALUES_TYPE"] = None,
        preprocessing_defences: Union["Preprocessor", List["Preprocessor"], None] = None,
        postprocessing_defences: Union["Postprocessor", List["Postprocessor"], None] = None,
        preprocessing: "PREPROCESSING_TYPE" = (0, 1),
        device_type: str = "gpu",
    ) -> None:
        """
        Initialization specifically for the PyTorch-based implementation.

        :param model: PyTorch model. The output of the model can be logits, probabilities or anything else. Logits
               output should be preferred where possible to ensure attack efficiency.
        :param loss: The loss function for which to compute gradients for training. The target label must be raw
               categorical, i.e. not converted to one-hot encoding.
        :param input_shape: The shape of one input instance.
        :param optimizer: The optimizer used to train the classifier.
        :param use_amp: Whether to use the automatic mixed precision tool to enable mixed precision training or
                        gradient computation, e.g. with loss gradient computation. When set to True, this option is
                        only triggered if there are GPUs available.
        :param opt_level: Specify a pure or mixed precision optimization level. Used when use_amp is True. Accepted
                          values are `O0`, `O1`, `O2`, and `O3`.
        :param loss_scale: Loss scaling. Used when use_amp is True. If passed as a string, must be a string
                           representing a number, e.g., “1.0”, or the string “dynamic”.
        :param nb_classes: The number of classes of the model.
        :param optimizer: The optimizer used to train the classifier.
        :param channel_index: Index of the axis in data containing the color channels or features.
        :type channel_index: `int`
        :param channels_first: Set channels first or last.
        :param clip_values: Tuple of the form `(min, max)` of floats or `np.ndarray` representing the minimum and
               maximum values allowed for features. If floats are provided, these will be used as the range of all
               features. If arrays are provided, each value will be considered the bound for a feature, thus
               the shape of clip values needs to match the total number of features.
        :param preprocessing_defences: Preprocessing defence(s) to be applied by the classifier.
        :param postprocessing_defences: Postprocessing defence(s) to be applied by the classifier.
        :param preprocessing: Tuple of the form `(subtrahend, divisor)` of floats or `np.ndarray` of values to be
               used for data preprocessing. The first value will be subtracted from the input. The input will then
               be divided by the second one.
        :param device_type: Type of device on which the classifier is run, either `gpu` or `cpu`.
        """
        import torch  # lgtm [py/repeated-import]

        # Remove in 1.6.0
        if channel_index == 3:
            channels_first = False
        elif channel_index == 1:
            channels_first = True
        elif channel_index is not Deprecated:
            raise ValueError("Not a proper channel_index. Use channels_first.")

        super().__init__(
            model=model,
            clip_values=clip_values,
            channel_index=channel_index,
            channels_first=channels_first,
            preprocessing_defences=preprocessing_defences,
            postprocessing_defences=postprocessing_defences,
            preprocessing=preprocessing,
            device_type=device_type,
        )
        self._nb_classes = nb_classes
        self._input_shape = input_shape
        self._model = self._make_model_wrapper(model)
        self._loss = loss
        self._optimizer = optimizer
        self._use_amp = use_amp
<<<<<<< HEAD
=======
        self._learning_phase: Optional[bool] = None
        self._opt_level = opt_level
        self._loss_scale = loss_scale
>>>>>>> df49d3b5

        # Get the internal layers
        self._layer_names = self._model.get_layers

        self._model.to(self._device)

        # Index of layer at which the class gradients should be calculated
        self._layer_idx_gradients = -1

        if isinstance(self._loss, (torch.nn.CrossEntropyLoss, torch.nn.NLLLoss, torch.nn.MultiMarginLoss),):
            self._reduce_labels = True
            self._int_labels = True
        elif isinstance(self._loss, (torch.nn.BCELoss),):
            self._reduce_labels = True
            self._int_labels = False
        else:
            self._reduce_labels = False
            self._int_labels = False

        # Setup for AMP use
        if self._use_amp:
            from apex import amp

            if self._optimizer is None:
                logger.warning(
                    "An optimizer is needed to use the automatic mixed precision tool, but none for provided. "
                    "A default optimizer is used."
                )

                # Create the optimizers
                parameters = self._model.parameters()
                self._optimizer = torch.optim.SGD(parameters, lr=0.01)

            if self.device.type == "cpu":
                enabled = False
            else:
                enabled = True

            self._model, self._optimizer = amp.initialize(
                models=self._model,
                optimizers=self._optimizer,
                enabled=enabled,
                opt_level=opt_level,
                loss_scale=loss_scale,
            )

    @property
    def device(self) -> "torch.device":
        """
        Get current used device.

        :return: Current used device.
        """
        return self._device

    @property
    def model(self) -> "torch.nn.Module":
        return self._model._model

    @property
    def input_shape(self) -> Tuple[int, ...]:
        """
        Return the shape of one input sample.

        :return: Shape of one input sample.
        """
        return self._input_shape  # type: ignore

    @property
    def loss(self) -> "torch.nn.modules.loss._Loss":
        """
        Return the loss function.

        :return: The loss function.
        """
        return self._loss  # type: ignore

    @property
    def optimizer(self) -> "torch.optim.Optimizer":
        """
        Return the optimizer.

        :return: The optimizer.
        """
        return self._optimizer  # type: ignore

    @property
    def use_amp(self) -> bool:
        """
        Return a boolean indicating whether to use the automatic mixed precision tool.

        :return: Whether to use the automatic mixed precision tool.
        """
        return self._use_amp  # type: ignore

    @property
    def opt_level(self) -> str:
        """
        Return a string specifying a pure or mixed precision optimization level.

        :return: A string specifying a pure or mixed precision optimization level. Possible
                 values are `O0`, `O1`, `O2`, and `O3`.
        """
        return self._opt_level  # type: ignore

    @property
    def loss_scale(self) -> Union[float, str]:
        """
        Return the loss scaling value.

        :return: Loss scaling. Possible values for string: a string representing a number, e.g., “1.0”,
                 or the string “dynamic”.
        """
        return self._loss_scale  # type: ignore

    def reduce_labels(self, y: Union[np.ndarray, "torch.Tensor"]) -> Union[np.ndarray, "torch.Tensor"]:
        import torch  # lgtm [py/repeated-import]

        # Check if the loss function requires as input index labels instead of one-hot-encoded labels
        if self._reduce_labels and self._int_labels:
            if isinstance(y, torch.Tensor):
                return torch.argmax(y, dim=1)
            else:
                return np.argmax(y, axis=1)
        elif self._reduce_labels:  # float labels
            if isinstance(y, torch.Tensor):
                return torch.argmax(y, dim=1).type("torch.FloatTensor")
            else:
                y_index = np.argmax(y, axis=1).astype(np.float32)
                y_index = np.expand_dims(y_index, axis=1)
                return y_index
        else:
            return y

    def predict(self, x: np.ndarray, batch_size: int = 128, training_mode: bool = False, **kwargs) -> np.ndarray:
        """
        Perform prediction for a batch of inputs.

        :param x: Input samples.
        :param batch_size: Size of batches.
        :param training_mode: `True` for model set to training mode and `'False` for model set to evaluation mode.
        :return: Array of predictions of shape `(nb_inputs, nb_classes)`.
        """
        import torch  # lgtm [py/repeated-import]

        # Set model mode
        self._model.train(mode=training_mode)

        # Apply preprocessing
        x_preprocessed, _ = self._apply_preprocessing(x, y=None, fit=False)

        # Run prediction with batch processing
        results = np.zeros((x_preprocessed.shape[0], self.nb_classes), dtype=np.float32)
        num_batch = int(np.ceil(len(x_preprocessed) / float(batch_size)))
        for m in range(num_batch):
            # Batch indexes
            begin, end = (
                m * batch_size,
                min((m + 1) * batch_size, x_preprocessed.shape[0]),
            )

            with torch.no_grad():
                model_outputs = self._model(torch.from_numpy(x_preprocessed[begin:end]).to(self._device))
            output = model_outputs[-1]
            results[begin:end] = output.detach().cpu().numpy()

        # Apply postprocessing
        predictions = self._apply_postprocessing(preds=results, fit=False)

        return predictions

    def fit(self, x: np.ndarray, y: np.ndarray, batch_size: int = 128, nb_epochs: int = 10, **kwargs) -> None:
        """
        Fit the classifier on the training set `(x, y)`.

        :param x: Training data.
        :param y: Target values (class labels) one-hot-encoded of shape (nb_samples, nb_classes) or index labels of
                  shape (nb_samples,).
        :param batch_size: Size of batches.
        :param nb_epochs: Number of epochs to use for training.
        :param kwargs: Dictionary of framework-specific arguments. This parameter is not currently supported for PyTorch
               and providing it takes no effect.
        """
        import torch  # lgtm [py/repeated-import]

        # Put the model in the training mode
        self._model.train()

        if self._optimizer is None:
            raise ValueError("An optimizer is needed to train the model, but none for provided.")

        y = check_and_transform_label_format(y, self.nb_classes)

        # Apply preprocessing
        x_preprocessed, y_preprocessed = self._apply_preprocessing(x, y, fit=True)

        # Check label shape
        y_preprocessed = self.reduce_labels(y_preprocessed)

        num_batch = int(np.ceil(len(x_preprocessed) / float(batch_size)))
        ind = np.arange(len(x_preprocessed))

        # Start training
        for _ in range(nb_epochs):
            # Shuffle the examples
            random.shuffle(ind)

            # Train for one epoch
            for m in range(num_batch):
                i_batch = torch.from_numpy(x_preprocessed[ind[m * batch_size : (m + 1) * batch_size]]).to(self._device)
                o_batch = torch.from_numpy(y_preprocessed[ind[m * batch_size : (m + 1) * batch_size]]).to(self._device)

                # Zero the parameter gradients
                self._optimizer.zero_grad()

                # Perform prediction
                model_outputs = self._model(i_batch)

                # Form the loss function
                loss = self._loss(model_outputs[-1], o_batch)

                # Do training
                if self._use_amp:
                    from apex import amp

                    with amp.scale_loss(loss, self._optimizer) as scaled_loss:
                        scaled_loss.backward()

                else:
                    loss.backward()

                self._optimizer.step()

    def fit_generator(self, generator: "DataGenerator", nb_epochs: int = 20, **kwargs) -> None:
        """
        Fit the classifier using the generator that yields batches as specified.

        :param generator: Batch generator providing `(x, y)` for each epoch.
        :param nb_epochs: Number of epochs to use for training.
        :param kwargs: Dictionary of framework-specific arguments. This parameter is not currently supported for PyTorch
               and providing it takes no effect.
        """
        import torch  # lgtm [py/repeated-import]
        from art.data_generators import PyTorchDataGenerator

        # Put the model in the training mode
        self._model.train()

        if self._optimizer is None:
            raise ValueError("An optimizer is needed to train the model, but none for provided.")

        # Train directly in PyTorch
        if isinstance(generator, PyTorchDataGenerator) and not self.preprocessing:
            for _ in range(nb_epochs):
                for i_batch, o_batch in generator.iterator:
                    if isinstance(i_batch, np.ndarray):
                        i_batch = torch.from_numpy(i_batch).to(self._device)
                    else:
                        i_batch = i_batch.to(self._device)

                    if isinstance(o_batch, np.ndarray):
                        o_batch = torch.argmax(torch.from_numpy(o_batch).to(self._device), dim=1)
                    else:
                        o_batch = torch.argmax(o_batch.to(self._device), dim=1)

                    # Zero the parameter gradients
                    self._optimizer.zero_grad()

                    # Perform prediction
                    model_outputs = self._model(i_batch)

                    # Form the loss function
                    loss = self._loss(model_outputs[-1], o_batch)

                    # Do training
                    if self._use_amp:
                        from apex import amp

                        with amp.scale_loss(loss, self._optimizer) as scaled_loss:
                            scaled_loss.backward()

                    else:
                        loss.backward()

                    self._optimizer.step()

        else:
            # Fit a generic data generator through the API
            super().fit_generator(generator, nb_epochs=nb_epochs)

    def class_gradient(
        self, x: np.ndarray, label: Union[int, List[int], None] = None, training_mode: bool = False, **kwargs
    ) -> np.ndarray:
        """
        Compute per-class derivatives w.r.t. `x`.

        :param x: Sample input with shape as expected by the model.
        :param label: Index of a specific per-class derivative. If an integer is provided, the gradient of that class
                      output is computed for all samples. If multiple values as provided, the first dimension should
                      match the batch size of `x`, and each value will be used as target for its corresponding sample in
                      `x`. If `None`, then gradients for all classes will be computed for each sample.
        :param training_mode: `True` for model set to training mode and `'False` for model set to evaluation mode.
        :return: Array of gradients of input features w.r.t. each class in the form
                 `(batch_size, nb_classes, input_shape)` when computing for all classes, otherwise shape becomes
                 `(batch_size, 1, input_shape)` when `label` parameter is specified.
        """
        import torch  # lgtm [py/repeated-import]

        self._model.train(mode=training_mode)

        if not (
            (label is None)
            or (isinstance(label, (int, np.integer)) and label in range(self._nb_classes))
            or (
                isinstance(label, np.ndarray)
                and len(label.shape) == 1
                and (label < self._nb_classes).all()
                and label.shape[0] == x.shape[0]
            )
        ):
            raise ValueError("Label %s is out of range." % label)

        # Apply preprocessing
        if self.all_framework_preprocessing:
            x_grad = torch.from_numpy(x).to(self._device)
            if self._layer_idx_gradients < 0:
                x_grad.requires_grad = True
            x_input, _ = self._apply_preprocessing(x_grad, y=None, fit=False, no_grad=False)
        else:
            x_preprocessed, _ = self._apply_preprocessing(x, y=None, fit=False, no_grad=True)
            x_grad = torch.from_numpy(x_preprocessed).to(self._device)
            if self._layer_idx_gradients < 0:
                x_grad.requires_grad = True
            x_input = x_grad

        # Run prediction
        model_outputs = self._model(x_input)

        # Set where to get gradient
        if self._layer_idx_gradients >= 0:
            input_grad = model_outputs[self._layer_idx_gradients]
        else:
            input_grad = x_grad

        # Set where to get gradient from
        preds = model_outputs[-1]

        # Compute the gradient
        grads = []

        def save_grad():
            def hook(grad):
                grads.append(grad.cpu().numpy().copy())
                grad.data.zero_()

            return hook

        input_grad.register_hook(save_grad())

        self._model.zero_grad()
        if label is None:
            for i in range(self.nb_classes):
                torch.autograd.backward(
                    preds[:, i], torch.tensor([1.0] * len(preds[:, 0])).to(self._device), retain_graph=True,
                )

        elif isinstance(label, (int, np.integer)):
            torch.autograd.backward(
                preds[:, label], torch.tensor([1.0] * len(preds[:, 0])).to(self._device), retain_graph=True,
            )
        else:
            unique_label = list(np.unique(label))
            for i in unique_label:
                torch.autograd.backward(
                    preds[:, i], torch.tensor([1.0] * len(preds[:, 0])).to(self._device), retain_graph=True,
                )

            grads = np.swapaxes(np.array(grads), 0, 1)
            lst = [unique_label.index(i) for i in label]
            grads = grads[np.arange(len(grads)), lst]

            grads = grads[None, ...]

        grads = np.swapaxes(np.array(grads), 0, 1)
        if not self.all_framework_preprocessing:
            grads = self._apply_preprocessing_gradient(x, grads)

        return grads

    def compute_loss(self, x: np.ndarray, y: np.ndarray, reduction: str = "none", **kwargs) -> np.ndarray:
        """
        Compute the loss function w.r.t. `x`.

        :param x: Sample input with shape as expected by the model.
        :param y: Target values (class labels) one-hot-encoded of shape `(nb_samples, nb_classes)` or indices
                  of shape `(nb_samples,)`.
        :param reduction: Specifies the reduction to apply to the output: 'none' | 'mean' | 'sum'.
                   'none': no reduction will be applied
                   'mean': the sum of the output will be divided by the number of elements in the output,
                   'sum': the output will be summed.
        :return: Array of losses of the same shape as `x`.
        """
        import torch  # lgtm [py/repeated-import]

        self._model.eval()

        # Apply preprocessing
        x_preprocessed, y_preprocessed = self._apply_preprocessing(x, y, fit=False)

        # Check label shape
        y_preprocessed = self.reduce_labels(y_preprocessed)

        # Convert the inputs to Tensors
        inputs_t = torch.from_numpy(x_preprocessed).to(self._device)

        # Convert the labels to Tensors
        labels_t = torch.from_numpy(y_preprocessed).to(self._device)

        # Compute the loss and return
        model_outputs = self._model(inputs_t)
        prev_reduction = self._loss.reduction

        # Return individual loss values
        self._loss.reduction = reduction
        loss = self._loss(model_outputs[-1], labels_t)
        self._loss.reduction = prev_reduction

        return loss.detach().cpu().numpy()

    def loss_gradient(
        self,
        x: Union[np.ndarray, "torch.Tensor"],
        y: Union[np.ndarray, "torch.Tensor"],
        training_mode: bool = False,
        **kwargs
    ) -> Union[np.ndarray, "torch.Tensor"]:
        """
        Compute the gradient of the loss function w.r.t. `x`.

        :param x: Sample input with shape as expected by the model.
        :param y: Target values (class labels) one-hot-encoded of shape `(nb_samples, nb_classes)` or indices of shape
                  `(nb_samples,)`.
        :param training_mode: `True` for model set to training mode and `'False` for model set to evaluation mode.
        :return: Array of gradients of the same shape as `x`.
        """
        import torch  # lgtm [py/repeated-import]

        self._model.train(mode=training_mode)

        # Apply preprocessing
        if self.all_framework_preprocessing:
            x_grad = torch.tensor(x).to(self._device)
            y_grad = torch.tensor(y).to(self._device)
            x_grad.requires_grad = True
            inputs_t, y_preprocessed = self._apply_preprocessing(x_grad, y=y_grad, fit=False, no_grad=False)
        elif isinstance(x, np.ndarray):
            x_preprocessed, y_preprocessed = self._apply_preprocessing(x, y=y, fit=False, no_grad=True)
            x_grad = torch.from_numpy(x_preprocessed).to(self._device)
            x_grad.requires_grad = True
            inputs_t = x_grad
        else:
            raise NotImplementedError("Combination of inputs and preprocessing not supported.")

        # Check label shape
        y_preprocessed = self.reduce_labels(y_preprocessed)

        if isinstance(y_preprocessed, np.ndarray):
            labels_t = torch.from_numpy(y_preprocessed).to(self._device)
        else:
            labels_t = y_preprocessed

        # Compute the gradient and return
        model_outputs = self._model(inputs_t)
        loss = self._loss(model_outputs[-1], labels_t)

        # Clean gradients
        self._model.zero_grad()

        # Compute gradients
        if self._use_amp:
            from apex import amp

            with amp.scale_loss(loss, self._optimizer) as scaled_loss:
                scaled_loss.backward()

        else:
            loss.backward()

        if isinstance(x, torch.Tensor):
            grads = x_grad.grad
        else:
            grads = x_grad.grad.cpu().numpy().copy()  # type: ignore

        if not self.all_framework_preprocessing:
            grads = self._apply_preprocessing_gradient(x, grads)

        assert grads.shape == x.shape

        return grads

    def get_activations(
        self, x: np.ndarray, layer: Union[int, str], batch_size: int = 128, framework: bool = False
    ) -> np.ndarray:
        """
        Return the output of the specified layer for input `x`. `layer` is specified by layer index (between 0 and
        `nb_layers - 1`) or by name. The number of layers can be determined by counting the results returned by
        calling `layer_names`.

        :param x: Input for computing the activations.
        :param layer: Layer for computing the activations
        :param batch_size: Size of batches.
        :param framework: If true, return the intermediate tensor representation of the activation.
        :return: The output of `layer`, where the first dimension is the batch size corresponding to `x`.
        """
        import torch  # lgtm [py/repeated-import]

        self._model.eval()

        # Apply defences
        x_preprocessed, _ = self._apply_preprocessing(x=x, y=None, fit=False)

        # Get index of the extracted layer
        if isinstance(layer, six.string_types):
            if layer not in self._layer_names:
                raise ValueError("Layer name %s not supported" % layer)
            layer_index = self._layer_names.index(layer)

        elif isinstance(layer, (int, np.integer)):
            layer_index = layer

        else:
            raise TypeError("Layer must be of type str or int")

        if framework:
            return self._model(torch.from_numpy(x).to(self._device))[layer_index]

        # Run prediction with batch processing
        results = []
        num_batch = int(np.ceil(len(x_preprocessed) / float(batch_size)))

        for m in range(num_batch):
            # Batch indexes
            begin, end = (
                m * batch_size,
                min((m + 1) * batch_size, x_preprocessed.shape[0]),
            )

            # Run prediction for the current batch
            layer_output = self._model(torch.from_numpy(x_preprocessed[begin:end]).to(self._device))[layer_index]
            results.append(layer_output.detach().cpu().numpy())

        results = np.concatenate(results)

        return results

    def save(self, filename: str, path: Optional[str] = None) -> None:
        """
        Save a model to file in the format specific to the backend framework.

        :param filename: Name of the file where to store the model.
        :param path: Path of the folder where to store the model. If no path is specified, the model will be stored in
                     the default data location of the library `ART_DATA_PATH`.
        """
        import torch  # lgtm [py/repeated-import]

        if path is None:
            full_path = os.path.join(config.ART_DATA_PATH, filename)
        else:
            full_path = os.path.join(path, filename)
        folder = os.path.split(full_path)[0]
        if not os.path.exists(folder):
            os.makedirs(folder)

        # pylint: disable=W0212
        # disable pylint because access to _modules required
        torch.save(self._model._model.state_dict(), full_path + ".model")
        torch.save(self._optimizer.state_dict(), full_path + ".optimizer")  # type: ignore
        logger.info("Model state dict saved in path: %s.", full_path + ".model")
        logger.info("Optimizer state dict saved in path: %s.", full_path + ".optimizer")

    def __getstate__(self) -> Dict[str, Any]:
        """
        Use to ensure `PyTorchClassifier` can be pickled.

        :return: State dictionary with instance parameters.
        """
        # pylint: disable=W0212
        # disable pylint because access to _model required
        state = self.__dict__.copy()
        state["inner_model"] = copy.copy(state["_model"]._model)

        # Remove the unpicklable entries
        del state["_model_wrapper"]
        del state["_device"]
        del state["_model"]

        model_name = str(time.time())
        state["model_name"] = model_name
        self.save(model_name)

        return state

    def __setstate__(self, state: Dict[str, Any]) -> None:
        """
        Use to ensure `PyTorchClassifier` can be unpickled.

        :param state: State dictionary with instance parameters to restore.
        """
        import torch  # lgtm [py/repeated-import]

        # Recover model
        self.__dict__.update(state)
        full_path = os.path.join(config.ART_DATA_PATH, state["model_name"])
        model = state["inner_model"]
        model.load_state_dict(torch.load(str(full_path) + ".model"))
        model.eval()
        self._model = self._make_model_wrapper(model)

        # Recover device
        self._device = torch.device("cuda:0" if torch.cuda.is_available() else "cpu")
        self._model.to(self._device)

        # Recover optimizer
        self._optimizer.load_state_dict(torch.load(str(full_path) + ".optimizer"))  # type: ignore

        self.__dict__.pop("model_name", None)
        self.__dict__.pop("inner_model", None)

    def __repr__(self):
        repr_ = (
            "%s(model=%r, loss=%r, optimizer=%r, input_shape=%r, nb_classes=%r, channel_index=%r, channels_first=%r, "
            "clip_values=%r, preprocessing_defences=%r, postprocessing_defences=%r, preprocessing=%r)"
            % (
                self.__module__ + "." + self.__class__.__name__,
                self._model,
                self._loss,
                self._optimizer,
                self._input_shape,
                self.nb_classes,
                self.channel_index,
                self.channels_first,
                self.clip_values,
                self.preprocessing_defences,
                self.postprocessing_defences,
                self.preprocessing,
            )
        )

        return repr_

    def _make_model_wrapper(self, model: "torch.nn.Module") -> "torch.nn.Module":
        # Try to import PyTorch and create an internal class that acts like a model wrapper extending torch.nn.Module
        try:
            import torch.nn as nn

            # Define model wrapping class only if not defined before
            if not hasattr(self, "_model_wrapper"):

                class ModelWrapper(nn.Module):
                    """
                    This is a wrapper for the input model.
                    """

                    import torch  # lgtm [py/repeated-import]

                    def __init__(self, model: torch.nn.Module):
                        """
                        Initialization by storing the input model.

                        :param model: PyTorch model. The forward function of the model must return the logit output.
                        """
                        super().__init__()
                        self._model = model

                    # pylint: disable=W0221
                    # disable pylint because of API requirements for function
                    def forward(self, x):
                        """
                        This is where we get outputs from the input model.

                        :param x: Input data.
                        :type x: `torch.Tensor`
                        :return: a list of output layers, where the last 2 layers are logit and final outputs.
                        :rtype: `list`
                        """
                        # pylint: disable=W0212
                        # disable pylint because access to _model required
                        import torch.nn as nn

                        result = []
                        if isinstance(self._model, nn.Sequential):
                            for _, module_ in self._model._modules.items():
                                x = module_(x)
                                result.append(x)

                        elif isinstance(self._model, nn.Module):
                            x = self._model(x)
                            result.append(x)

                        else:
                            raise TypeError("The input model must inherit from `nn.Module`.")

                        return result

                    @property
                    def get_layers(self) -> List[str]:
                        """
                        Return the hidden layers in the model, if applicable.

                        :return: The hidden layers in the model, input and output layers excluded.

                        .. warning:: `get_layers` tries to infer the internal structure of the model.
                                     This feature comes with no guarantees on the correctness of the result.
                                     The intended order of the layers tries to match their order in the model, but this
                                     is not guaranteed either. In addition, the function can only infer the internal
                                     layers if the input model is of type `nn.Sequential`, otherwise, it will only
                                     return the logit layer.
                        """
                        import torch.nn as nn

                        result = []
                        if isinstance(self._model, nn.Sequential):
                            # pylint: disable=W0212
                            # disable pylint because access to _modules required
                            for name, module_ in self._model._modules.items():  # type: ignore
                                result.append(name + "_" + str(module_))

                        elif isinstance(self._model, nn.Module):
                            result.append("final_layer")

                        else:
                            raise TypeError("The input model must inherit from `nn.Module`.")
                        logger.info(
                            "Inferred %i hidden layers on PyTorch classifier.", len(result),
                        )

                        return result

                # Set newly created class as private attribute
                self._model_wrapper = ModelWrapper

            # Use model wrapping class to wrap the PyTorch model received as argument
            return self._model_wrapper(model)

        except ImportError:
            raise ImportError("Could not find PyTorch (`torch`) installation.") from ImportError<|MERGE_RESOLUTION|>--- conflicted
+++ resolved
@@ -141,12 +141,9 @@
         self._loss = loss
         self._optimizer = optimizer
         self._use_amp = use_amp
-<<<<<<< HEAD
-=======
         self._learning_phase: Optional[bool] = None
         self._opt_level = opt_level
         self._loss_scale = loss_scale
->>>>>>> df49d3b5
 
         # Get the internal layers
         self._layer_names = self._model.get_layers

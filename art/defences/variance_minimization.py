--- conflicted
+++ resolved
@@ -132,11 +132,7 @@
         return res
 
     @staticmethod
-<<<<<<< HEAD
-    def _deri_loss_func(z, x, mask, norm, lam):
-=======
     def _deri_loss_func(z, x, mask, norm, lamb):
->>>>>>> 5fd3912f
         """
         Derivative of loss function to be minimized.
 
@@ -221,11 +217,7 @@
             logger.error('Current support only L-BFGS-B, CG, Newton-CG.')
             raise ValueError('Current support only L-BFGS-B, CG, Newton-CG.')
 
-<<<<<<< HEAD
-        if not isinstance(self.maxiter, (int, np.int)) or self.maxiter <= 0:
-=======
         if not isinstance(self.max_iter, (int, np.int)) or self.max_iter <= 0:
->>>>>>> 5fd3912f
             logger.error('Number of iterations must be a positive integer.')
             raise ValueError('Number of iterations must be a positive integer.')
 

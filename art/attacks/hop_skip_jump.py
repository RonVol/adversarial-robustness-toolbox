--- conflicted
+++ resolved
@@ -105,14 +105,9 @@
         preds = np.argmax(self.classifier.predict(x, batch_size=self.batch_size), axis=1)
 
         # Prediction from the initial adversarial examples if not None
-<<<<<<< HEAD
         if 'x_adv_init' in kwargs:
             x_adv_init = kwargs['x_adv_init']
-            init_preds = np.argmax(self.classifier.predict(x_adv_init), axis=1)
-=======
-        if x_adv_init is not None:
             init_preds = np.argmax(self.classifier.predict(x_adv_init, batch_size=self.batch_size), axis=1)
->>>>>>> 01dbd076
         else:
             init_preds = [None] * len(x)
             x_adv_init = [None] * len(x)
